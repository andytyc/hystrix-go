sudo: false
language: go
script:
  - cd hystrix
  - go test -race
go:
<<<<<<< HEAD
  - 1.3.3
  - 1.4.3
  - 1.5.4
  - 1.6
  - 1.6.1
  - 1.6.2
=======
  - 1.6
  - 1.7
  - 1.8
>>>>>>> dea37081
  - tip
env:
  global:
    - GORACE="halt_on_error=1"<|MERGE_RESOLUTION|>--- conflicted
+++ resolved
@@ -4,18 +4,9 @@
   - cd hystrix
   - go test -race
 go:
-<<<<<<< HEAD
-  - 1.3.3
-  - 1.4.3
-  - 1.5.4
-  - 1.6
-  - 1.6.1
-  - 1.6.2
-=======
-  - 1.6
-  - 1.7
-  - 1.8
->>>>>>> dea37081
+  - 1.6.x
+  - 1.7.x
+  - 1.8.x
   - tip
 env:
   global:
